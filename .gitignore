<<<<<<< HEAD
# See https://help.github.com/articles/ignoring-files/ for more about ignoring files.

# dependencies
/node_modules
/.pnp
.pnp.js

# testing
/coverage

# next.js
/.next/
/out/

# production
/build

# misc
.DS_Store
*.pem

# debug
npm-debug.log*
yarn-debug.log*
yarn-error.log*

# local env files
.env*.local

# vercel
.vercel

# typescript
*.tsbuildinfo
next-env.d.ts
__pycache__
=======
/data
bin/
lib/
include/
pyvenv.cfg
/models/dev/__pycache__
>>>>>>> a1afcaf9
<|MERGE_RESOLUTION|>--- conflicted
+++ resolved
@@ -1,45 +1,6 @@
-<<<<<<< HEAD
-# See https://help.github.com/articles/ignoring-files/ for more about ignoring files.
-
-# dependencies
-/node_modules
-/.pnp
-.pnp.js
-
-# testing
-/coverage
-
-# next.js
-/.next/
-/out/
-
-# production
-/build
-
-# misc
-.DS_Store
-*.pem
-
-# debug
-npm-debug.log*
-yarn-debug.log*
-yarn-error.log*
-
-# local env files
-.env*.local
-
-# vercel
-.vercel
-
-# typescript
-*.tsbuildinfo
-next-env.d.ts
-__pycache__
-=======
 /data
 bin/
 lib/
 include/
 pyvenv.cfg
-/models/dev/__pycache__
->>>>>>> a1afcaf9
+/models/dev/__pycache__